--- conflicted
+++ resolved
@@ -26,8 +26,8 @@
 import kotlinx.coroutines.Job
 import kotlinx.coroutines.cancel
 import org.jetbrains.annotations.TestOnly
-import kotlin.coroutines.experimental.CoroutineContext
-import kotlin.coroutines.experimental.EmptyCoroutineContext
+import kotlin.coroutines.CoroutineContext
+import kotlin.coroutines.EmptyCoroutineContext
 
 /**
  * Creates a [WorkflowTester] to run this workflow for unit testing.
@@ -92,15 +92,10 @@
     ) = testFromState(Unit, initialState, context, block)
 // @formatter:on
 
-<<<<<<< HEAD
 @UseExperimental(InternalCoroutinesApi::class)
-private fun <O : Any, R : Any> test(
-  testBlock: (WorkflowTester<O, R>) -> Unit,
-=======
 private fun <T, O : Any, R : Any> test(
   testBlock: (WorkflowTester<O, R>) -> T,
   baseContext: CoroutineContext,
->>>>>>> 616a4083
   starter: (Factory) -> WorkflowHost<O, R>
 ): T {
   val context = Dispatchers.Unconfined + baseContext + Job(parent = baseContext[Job])
